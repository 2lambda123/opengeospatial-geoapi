--- conflicted
+++ resolved
@@ -42,11 +42,6 @@
  * This module follows the path of simpler libraries by merging different ISO concepts in the same class.
  * While this is not a recommended approach for strict ISO 19111 compliance, the intent is to demonstrate
  * that implementers can hide some of the ISO 19111 complexity.
-<<<<<<< HEAD
- *
- * @version 3.1
-=======
->>>>>>> b2c419d0
  */
 module org.opengis.geoapi.example {
     requires transitive vecmath;
