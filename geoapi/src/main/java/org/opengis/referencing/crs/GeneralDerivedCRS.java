/*
 *    GeoAPI - Java interfaces for OGC/ISO standards
 *    Copyright © 2004-2023 Open Geospatial Consortium, Inc.
 *    http://www.geoapi.org
 *
 *    Licensed under the Apache License, Version 2.0 (the "License");
 *    you may not use this file except in compliance with the License.
 *    You may obtain a copy of the License at
 *
 *        http://www.apache.org/licenses/LICENSE-2.0
 *
 *    Unless required by applicable law or agreed to in writing, software
 *    distributed under the License is distributed on an "AS IS" BASIS,
 *    WITHOUT WARRANTIES OR CONDITIONS OF ANY KIND, either express or implied.
 *    See the License for the specific language governing permissions and
 *    limitations under the License.
 */
package org.opengis.referencing.crs;

import org.opengis.referencing.operation.Conversion;
import org.opengis.annotation.UML;
import org.opengis.annotation.Classifier;
import org.opengis.annotation.Stereotype;

import static org.opengis.annotation.Obligation.*;
import static org.opengis.annotation.Specification.*;


/**
 * A coordinate reference system that is defined by its coordinate conversion from another coordinate reference system.
 * Derived CRS are not directly associated to a {@linkplain org.opengis.referencing.datum.Datum datum}.
 *
 * <p>In principle, all sub-types of {@link CoordinateReferenceSystem} may take on the role of either source or
 * derived CRS with the exception of a {@link GeocentricCRS} and a {@link ProjectedCRS}. The latter is modelled
 * as an object class under its own name, rather than as a general derived CRS of type "projected".
 * This has been done to honour common practice, which acknowledges projected CRSs as one of the best known
 * types of coordinate reference systems.</p>
 *
 * @author  Martin Desruisseaux (IRD)
 * @version 3.0
 * @since   1.0
 */
@Classifier(Stereotype.ABSTRACT)
@UML(identifier="SC_GeneralDerivedCRS", specification=ISO_19111, version=2007)
public interface GeneralDerivedCRS extends SingleCRS {
    /**
     * Returns the base coordinate reference system.
     *
     * <div class="warning"><b>Upcoming API change — specialization</b><br>
     * According ISO 19111, the return type should be {@link SingleCRS}.
     * This change may be applied in GeoAPI 4.0.
     * </div>
     *
     * @return the base coordinate reference system.
     */
    @UML(identifier="baseCRS", obligation=MANDATORY, specification=ISO_19111)
    CoordinateReferenceSystem getBaseCRS();

    /**
     * Returns the conversion from the {@linkplain #getBaseCRS() base CRS} to this CRS.
     *
     * @return the conversion from the base CRS.
     *
     * @departure rename
     *   "{@code conversion}" may be confusing as a method name
     *   since it does not indicate which CRS is the source or which is the target.
     *   The OGC 01-009 specification used the {@code toBase()} method name.
     *   By analogy with 01-009, GeoAPI defines a method name which contains the "{@code FromBase}" expression.
     */
    @UML(identifier="conversion", obligation=MANDATORY, specification=ISO_19111)
    Conversion getConversionFromBase();
<<<<<<< HEAD
=======

    /**
     * Returns the same datum as the base CRS datum.
     *
     * @return the datum of this derived CRS, which is the {@linkplain #getBaseCRS() base CRS} datum.
     */
    @Override
    default Datum getDatum() {
        return getBaseCRS().getDatum();
    }
>>>>>>> 40b30d90
}<|MERGE_RESOLUTION|>--- conflicted
+++ resolved
@@ -69,17 +69,4 @@
      */
     @UML(identifier="conversion", obligation=MANDATORY, specification=ISO_19111)
     Conversion getConversionFromBase();
-<<<<<<< HEAD
-=======
-
-    /**
-     * Returns the same datum as the base CRS datum.
-     *
-     * @return the datum of this derived CRS, which is the {@linkplain #getBaseCRS() base CRS} datum.
-     */
-    @Override
-    default Datum getDatum() {
-        return getBaseCRS().getDatum();
-    }
->>>>>>> 40b30d90
 }