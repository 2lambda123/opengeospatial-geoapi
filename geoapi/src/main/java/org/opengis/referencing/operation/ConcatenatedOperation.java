--- conflicted
+++ resolved
@@ -71,9 +71,5 @@
      * @return The sequence of operations.
      */
     @UML(identifier="coordOperation", obligation=MANDATORY, specification=ISO_19111)
-<<<<<<< HEAD
     List<SingleOperation> getOperations();
-=======
-    List<? extends CoordinateOperation> getOperations();
->>>>>>> d44d710a
 }