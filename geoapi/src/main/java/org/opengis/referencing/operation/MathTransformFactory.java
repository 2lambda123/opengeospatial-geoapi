--- conflicted
+++ resolved
@@ -305,7 +305,6 @@
                                              int numTrailingCoordinates) throws FactoryException;
 
     /**
-<<<<<<< HEAD
      * Creates a math transform object from a XML string.
      *
      * @param  xml  math transform encoded in XML format.
@@ -322,10 +321,7 @@
     }
 
     /**
-     * Creates a math transform object from a <cite>Well-Known Text</cite>.
-=======
      * Creates a math transform object from a <i>Well-Known Text</i>.
->>>>>>> 40b30d90
      * The <a href="../doc-files/WKT.html">definition for WKT</a> is
      * shown using Extended Backus Naur Form (EBNF).
      *
