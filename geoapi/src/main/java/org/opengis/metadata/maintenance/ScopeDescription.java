--- conflicted
+++ resolved
@@ -37,7 +37,6 @@
 import org.opengis.annotation.Stereotype;
 import org.opengis.feature.type.AttributeType;
 import org.opengis.feature.type.FeatureType;
-import org.opengis.util.InternationalString;
 
 import static org.opengis.annotation.Obligation.*;
 import static org.opengis.annotation.Specification.*;
@@ -87,16 +86,12 @@
      * “<cite>Administrative area A — Road network</cite>” description.
      * </div>
      *
-<<<<<<< HEAD
      * <div class="warning"><b>Upcoming API change</b><br>
      * As of ISO 19115:2014, the type become {@link Set<? extends CharSequence>}.
      * This change may be applied in GeoAPI 4.0.
      * </div>
      *
-     * @return Feature types to which the information applies.
-=======
      * @return feature types to which the information applies.
->>>>>>> 9a8a3306
      *
      * @condition {@code attributes}, {@code featureInstances}, {@code attributeInstances},
      *            {@code dataset} and {@code other} not provided.
@@ -115,16 +110,12 @@
      * “<cite>Administrative area A — Overhead clearance</cite>” description.
      * </div>
      *
-<<<<<<< HEAD
      * <div class="warning"><b>Upcoming API change</b><br>
      * As of ISO 19115:2014, the type become {@link Set<? extends CharSequence>}.
      * This change may be applied in GeoAPI 4.0.
      * </div>
      *
-     * @return Attribute types to which the information applies.
-=======
      * @return attribute types to which the information applies.
->>>>>>> 9a8a3306
      *
      * @condition {@code features}, {@code featureInstances}, {@code attributeInstances},
      *            {@code dataset} and {@code other} not provided.
@@ -143,16 +134,12 @@
      * “<cite>Administrative area A — New bridge</cite>” description.
      * </div>
      *
-<<<<<<< HEAD
      * <div class="warning"><b>Upcoming API change</b><br>
      * As of ISO 19115:2014, the type become {@link Set<? extends CharSequence>}.
      * This change may be applied in GeoAPI 4.0.
      * </div>
      *
-     * @return Feature instances to which the information applies.
-=======
      * @return feature instances to which the information applies.
->>>>>>> 9a8a3306
      *
      * @condition {@code features}, {@code attributes}, {@code attributeInstances},
      *            {@code dataset} and {@code other} not provided.
@@ -171,16 +158,12 @@
      * “<cite>Administrative area A — New bridge — Overhead clearance</cite>” description.
      * </div>
      *
-<<<<<<< HEAD
      * <div class="warning"><b>Upcoming API change</b><br>
      * As of ISO 19115:2014, the type become {@link Set<? extends CharSequence>}.
      * This change may be applied in GeoAPI 4.0.
      * </div>
      *
-     * @return Attribute instances to which the information applies.
-=======
      * @return attribute instances to which the information applies.
->>>>>>> 9a8a3306
      *
      * @since 2.1
      *
@@ -195,15 +178,11 @@
     /**
      * Class of information that does not fall into the other categories to which the information applies.
      *
-<<<<<<< HEAD
      * <div class="warning"><b>Upcoming API change — internationalization</b><br>
      * The return type will be changed from {@code String} to {@code InternationalString} in GeoAPI 4.0.
      * </div>
      *
-     * @return Class of information that does not fall into the other categories, or {@code null}.
-=======
      * @return class of information that does not fall into the other categories, or {@code null}.
->>>>>>> 9a8a3306
      *
      * @since 2.1
      *
