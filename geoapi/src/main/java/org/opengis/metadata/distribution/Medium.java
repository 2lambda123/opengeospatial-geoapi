/*
 *    GeoAPI - Java interfaces for OGC/ISO standards
 *    http://www.geoapi.org
 *
 *    Copyright (C) 2004-2019 Open Geospatial Consortium, Inc.
 *    All Rights Reserved. http://www.opengeospatial.org/ogc/legal
 *
 *    Permission to use, copy, and modify this software and its documentation, with
 *    or without modification, for any purpose and without fee or royalty is hereby
 *    granted, provided that you include the following on ALL copies of the software
 *    and documentation or portions thereof, including modifications, that you make:
 *
 *    1. The full text of this NOTICE in a location viewable to users of the
 *       redistributed or derivative work.
 *    2. Notice of any changes or modifications to the OGC files, including the
 *       date changes were made.
 *
 *    THIS SOFTWARE AND DOCUMENTATION IS PROVIDED "AS IS," AND COPYRIGHT HOLDERS MAKE
 *    NO REPRESENTATIONS OR WARRANTIES, EXPRESS OR IMPLIED, INCLUDING BUT NOT LIMITED
 *    TO, WARRANTIES OF MERCHANTABILITY OR FITNESS FOR ANY PARTICULAR PURPOSE OR THAT
 *    THE USE OF THE SOFTWARE OR DOCUMENTATION WILL NOT INFRINGE ANY THIRD PARTY
 *    PATENTS, COPYRIGHTS, TRADEMARKS OR OTHER RIGHTS.
 *
 *    COPYRIGHT HOLDERS WILL NOT BE LIABLE FOR ANY DIRECT, INDIRECT, SPECIAL OR
 *    CONSEQUENTIAL DAMAGES ARISING OUT OF ANY USE OF THE SOFTWARE OR DOCUMENTATION.
 *
 *    The name and trademarks of copyright holders may NOT be used in advertising or
 *    publicity pertaining to the software without specific, written prior permission.
 *    Title to copyright in this software and any associated documentation will at all
 *    times remain with copyright holders.
 */
package org.opengis.metadata.distribution;

import java.util.Collection;
import java.util.Collections;
import javax.measure.Unit;
import org.opengis.annotation.UML;
import org.opengis.annotation.Classifier;
import org.opengis.annotation.Stereotype;
import org.opengis.metadata.Identifier;
import org.opengis.util.InternationalString;

import static org.opengis.annotation.Obligation.*;
import static org.opengis.annotation.Specification.*;


/**
 * Information about the media on which the resource can be stored or distributed.
 *
 * @author  Martin Desruisseaux (IRD)
 * @version 3.1
 * @since   2.0
 */
@Classifier(Stereotype.DATATYPE)
@UML(identifier="MD_Medium", specification=ISO_19115)
public interface Medium {
    /**
     * Name of the medium on which the resource can be stored or distributed.
     *
     * <div class="warning"><b>Upcoming API change — generalization</b><br>
     * As of ISO 19115:2014, {@code MediumName} is replaced by {@link org.opengis.metadata.citation.Citation}.
     * This change may be applied in GeoAPI 4.0.
     * See <a href="https://github.com/opengeospatial/geoapi/issues/14">issue #14</a>.</div>
     *
     * @return name of the medium, or {@code null}.
     */
    @UML(identifier="name", obligation=OPTIONAL, specification=ISO_19115)
<<<<<<< HEAD
    MediumName getName();
=======
    default Citation getName() {
        return null;
    }
>>>>>>> 31eb39f9

    /**
     * Density at which the data is recorded.
     * The numbers shall be greater than zero.
     *
     * @return density at which the data is recorded, or {@code null}.
     *
     * @since 3.1
     */
    @UML(identifier="density", obligation=OPTIONAL, specification=ISO_19115)
    default Double getDensity() {
        return null;
    }

    /**
     * @deprecated As of ISO 19115:2014, replaced by {@link #getDensity()}.
     *
     * @return density at which the data is recorded.
     */
    @Deprecated
    default Collection<Double> getDensities() {
        Double density = getDensity();
        return (density != null) ? Collections.singleton(density) : Collections.emptySet();
    }

    /**
     * Units of measure for the recording density.
     *
     * @return units of measure for the recording density, or {@code null}.
     *
     * @condition The {@linkplain #getDensities() densities} must be provided.
     */
    @UML(identifier="densityUnits", obligation=CONDITIONAL, specification=ISO_19115)
    Unit<?> getDensityUnits();

    /**
     * Number of items in the media identified.
     * Returns {@code null} if unknown.
     *
     * @return number of items in the media identified, or {@code null}.
     */
    @UML(identifier="volumes", obligation=OPTIONAL, specification=ISO_19115)
    default Integer getVolumes() {
        return null;
    }

    /**
     * Method used to write to the medium.
     *
     * @return method used to write to the medium, or {@code null}.
     */
    @UML(identifier="mediumFormat", obligation=OPTIONAL, specification=ISO_19115)
    default Collection<MediumFormat> getMediumFormats() {
        return Collections.emptySet();          // Use Set instead of List for hash-safe final classes.
    }

    /**
     * Description of other limitations or requirements for using the medium.
     *
     * @return description of other limitations for using the medium, or {@code null}.
     */
    @UML(identifier="mediumNote", obligation=OPTIONAL, specification=ISO_19115)
    default InternationalString getMediumNote() {
        return null;
    }

    /**
     * Unique identifier for an instance of the medium.
     *
     * @return unique identifier, or {@code null} if none.
     *
     * @since 3.1
     */
    @UML(identifier="identifier", obligation=OPTIONAL, specification=ISO_19115)
    default Identifier getIdentifier() {
        return null;
    }
}<|MERGE_RESOLUTION|>--- conflicted
+++ resolved
@@ -65,13 +65,9 @@
      * @return name of the medium, or {@code null}.
      */
     @UML(identifier="name", obligation=OPTIONAL, specification=ISO_19115)
-<<<<<<< HEAD
-    MediumName getName();
-=======
-    default Citation getName() {
+    default MediumName getName() {
         return null;
     }
->>>>>>> 31eb39f9
 
     /**
      * Density at which the data is recorded.
