/*
 *    GeoAPI - Java interfaces for OGC/ISO standards
 *    http://www.geoapi.org
 *
 *    Copyright (C) 2004-2019 Open Geospatial Consortium, Inc.
 *    All Rights Reserved. http://www.opengeospatial.org/ogc/legal
 *
 *    Permission to use, copy, and modify this software and its documentation, with
 *    or without modification, for any purpose and without fee or royalty is hereby
 *    granted, provided that you include the following on ALL copies of the software
 *    and documentation or portions thereof, including modifications, that you make:
 *
 *    1. The full text of this NOTICE in a location viewable to users of the
 *       redistributed or derivative work.
 *    2. Notice of any changes or modifications to the OGC files, including the
 *       date changes were made.
 *
 *    THIS SOFTWARE AND DOCUMENTATION IS PROVIDED "AS IS," AND COPYRIGHT HOLDERS MAKE
 *    NO REPRESENTATIONS OR WARRANTIES, EXPRESS OR IMPLIED, INCLUDING BUT NOT LIMITED
 *    TO, WARRANTIES OF MERCHANTABILITY OR FITNESS FOR ANY PARTICULAR PURPOSE OR THAT
 *    THE USE OF THE SOFTWARE OR DOCUMENTATION WILL NOT INFRINGE ANY THIRD PARTY
 *    PATENTS, COPYRIGHTS, TRADEMARKS OR OTHER RIGHTS.
 *
 *    COPYRIGHT HOLDERS WILL NOT BE LIABLE FOR ANY DIRECT, INDIRECT, SPECIAL OR
 *    CONSEQUENTIAL DAMAGES ARISING OUT OF ANY USE OF THE SOFTWARE OR DOCUMENTATION.
 *
 *    The name and trademarks of copyright holders may NOT be used in advertising or
 *    publicity pertaining to the software without specific, written prior permission.
 *    Title to copyright in this software and any associated documentation will at all
 *    times remain with copyright holders.
 */
package org.opengis.metadata.citation;

import java.util.Collection;
import java.util.Collections;
import java.util.Iterator;
import org.opengis.util.InternationalString;
import org.opengis.annotation.UML;
import org.opengis.annotation.Classifier;
import org.opengis.annotation.Stereotype;

import static org.opengis.annotation.Obligation.*;
import static org.opengis.annotation.Specification.*;


/**
 * Information required to enable contact with the responsible person and/or organization.
 *
 * @author  Martin Desruisseaux (IRD)
 * @author  Rémi Maréchal (Geomatys)
 * @version 3.1
 * @since   1.0
 */
@Classifier(Stereotype.DATATYPE)
@UML(identifier="CI_Contact", specification=ISO_19115)
public interface Contact {
    /**
     * Telephone numbers at which the organization or individual may be contacted.
     * Returns an empty collection if none.
     *
     * @return telephone numbers at which the organization or individual may be contacted.
     *
     * @since 3.1
     */
    @UML(identifier="phone", obligation=OPTIONAL, specification=ISO_19115)
    default Collection<? extends Telephone> getPhones() {
        return Collections.emptyList();
    }

    /**
     * Telephone numbers at which the organization or individual may be contacted.
     * Returns {@code null} if none.
     *
     * @return telephone numbers at which the organization or individual may be contacted,
     *         or {@code null}.
     *
     * @deprecated As of ISO 19115:2014, replaced by {@link #getPhones()}.
     */
    @Deprecated
    default Telephone getPhone() {
        Iterator<? extends Telephone> it = getPhones().iterator();
        return it.hasNext() ? it.next() : null;
    }

    /**
     * Physical and email addresses at which the organization or individual may be contacted.
     * Returns an empty collection if none.
     *
     * @return physical and email addresses at which the organization or individual may be contacted.
     *
     * @since 3.1
     */
    @UML(identifier="address", obligation=OPTIONAL, specification=ISO_19115)
    default Collection<? extends Address> getAddresses() {
        return Collections.emptyList();
    }

    /**
     * Physical and email address at which the organization or individual may be contacted.
     * Returns {@code null} if none.
     *
     * @return physical and email address at which the organization or individual may be contacted,
     *         or {@code null}.
     *
     * @deprecated As of ISO 19115:2014, replaced by {@link #getAddresses()}.
     */
    @Deprecated
    default Address getAddress() {
        Iterator<? extends Address> it = getAddresses().iterator();
        return it.hasNext() ? it.next() : null;
    }

    /**
     * On-line information that can be used to contact the individual or organization.
     * Returns an empty collection if none.
     *
     * @return on-line information that can be used to contact the individual or organization.
     *
     * @since 3.1
     */
    @UML(identifier="onlineResource", obligation=OPTIONAL, specification=ISO_19115)
    default Collection<? extends OnlineResource> getOnlineResources() {
        return Collections.emptyList();
    }

    /**
     * On-line information that can be used to contact the individual or organization.
     * Returns {@code null} if none.
     *
     * @return on-line information that can be used to contact the individual or organization,
     *         or {@code null}.
     *
     * @deprecated As of ISO 19115:2014, replaced by {@link #getOnlineResources()}.
     */
    @Deprecated
    default OnlineResource getOnlineResource() {
        Iterator<? extends OnlineResource> it = getOnlineResources().iterator();
        return it.hasNext() ? it.next() : null;
    }

    /**
     * Time period (including time zone) when individuals can contact the organization or individual.
     * Returns {@code null} if none.
     *
     * <div class="warning"><b>Upcoming API change — multiplicity</b><br>
     * As of ISO 19115:2014, this singleton has been replaced by a collection.
     * This change may be applied in GeoAPI 4.0.
     * </div>
     *
     * @return time period when individuals can contact the organization or individual.
     */
    @UML(identifier="hoursOfService", obligation=OPTIONAL, specification=ISO_19115)
<<<<<<< HEAD
    InternationalString getHoursOfService();
=======
    default Collection<? extends InternationalString> getHoursOfService() {
        return Collections.emptyList();
    }
>>>>>>> 31eb39f9

    /**
     * Supplemental instructions on how or when to contact the individual or organization.
     * Returns {@code null} if none.
     *
     * @return supplemental instructions on how or when to contact the individual or organization,
     *         or {@code null} if none.
     */
    @UML(identifier="contactInstructions", obligation=OPTIONAL, specification=ISO_19115)
    default InternationalString getContactInstructions() {
        return null;
    }

    /**
     * Type of the contact.
     * Returns {@code null} if none.
     *
     * @return type of the contact, or {@code null} if none.
     *
     * @since 3.1
     */
    @UML(identifier="contactType", obligation=OPTIONAL, specification=ISO_19115)
    default InternationalString getContactType() {
        return null;
    }
}<|MERGE_RESOLUTION|>--- conflicted
+++ resolved
@@ -150,13 +150,9 @@
      * @return time period when individuals can contact the organization or individual.
      */
     @UML(identifier="hoursOfService", obligation=OPTIONAL, specification=ISO_19115)
-<<<<<<< HEAD
-    InternationalString getHoursOfService();
-=======
-    default Collection<? extends InternationalString> getHoursOfService() {
-        return Collections.emptyList();
+    default InternationalString getHoursOfService() {
+        return null;
     }
->>>>>>> 31eb39f9
 
     /**
      * Supplemental instructions on how or when to contact the individual or organization.
