/*
 *    GeoAPI - Java interfaces for OGC/ISO standards
 *    http://www.geoapi.org
 *
 *    Copyright (C) 2004-2016 Open Geospatial Consortium, Inc.
 *    All Rights Reserved. http://www.opengeospatial.org/ogc/legal
 *
 *    Permission to use, copy, and modify this software and its documentation, with
 *    or without modification, for any purpose and without fee or royalty is hereby
 *    granted, provided that you include the following on ALL copies of the software
 *    and documentation or portions thereof, including modifications, that you make:
 *
 *    1. The full text of this NOTICE in a location viewable to users of the
 *       redistributed or derivative work.
 *    2. Notice of any changes or modifications to the OGC files, including the
 *       date changes were made.
 *
 *    THIS SOFTWARE AND DOCUMENTATION IS PROVIDED "AS IS," AND COPYRIGHT HOLDERS MAKE
 *    NO REPRESENTATIONS OR WARRANTIES, EXPRESS OR IMPLIED, INCLUDING BUT NOT LIMITED
 *    TO, WARRANTIES OF MERCHANTABILITY OR FITNESS FOR ANY PARTICULAR PURPOSE OR THAT
 *    THE USE OF THE SOFTWARE OR DOCUMENTATION WILL NOT INFRINGE ANY THIRD PARTY
 *    PATENTS, COPYRIGHTS, TRADEMARKS OR OTHER RIGHTS.
 *
 *    COPYRIGHT HOLDERS WILL NOT BE LIABLE FOR ANY DIRECT, INDIRECT, SPECIAL OR
 *    CONSEQUENTIAL DAMAGES ARISING OUT OF ANY USE OF THE SOFTWARE OR DOCUMENTATION.
 *
 *    The name and trademarks of copyright holders may NOT be used in advertising or
 *    publicity pertaining to the software without specific, written prior permission.
 *    Title to copyright in this software and any associated documentation will at all
 *    times remain with copyright holders.
 */
package org.opengis.metadata.identification;

import java.util.Collection;
import java.util.Date;
import org.opengis.util.InternationalString;
import org.opengis.metadata.citation.Citation;
import org.opengis.metadata.citation.Responsibility;
import org.opengis.metadata.citation.ResponsibleParty;
import org.opengis.annotation.UML;

import static org.opengis.annotation.Obligation.*;
import static org.opengis.annotation.Specification.*;


/**
 * Brief description of ways in which the resource(s) is/are currently or has been used.
 *
 * @author  Martin Desruisseaux (IRD)
 * @author  Rémi Maréchal (Geomatys)
 * @version 3.1
 * @since   2.0
 */
@UML(identifier="MD_Usage", specification=ISO_19115)
public interface Usage {
    /**
     * Brief description of the resource and/or resource series usage.
     *
     * @return description of the resource usage.
     */
    @UML(identifier="specificUsage", obligation=MANDATORY, specification=ISO_19115)
    InternationalString getSpecificUsage();

    /**
     * Date and time of the first use or range of uses of the resource and/or resource series.
     *
     * <div class="warning"><b>Upcoming API change — temporal schema</b><br>
     * The return type of this method may change in GeoAPI 4.0 release. It may be replaced by a
     * type matching more closely either ISO 19108 (<cite>Temporal Schema</cite>) or ISO 19103.
     * </div>
     *
     * @return date of the first use of the resource, or {@code null}.
     *
     * @todo This become a collection in ISO 19115:2014.
     */
    @UML(identifier="usageDateTime", obligation=OPTIONAL, specification=ISO_19115)
    Date getUsageDate();

    /**
     * Applications, determined by the user for which the resource and/or resource series is not suitable.
     *
     * @return applications for which the resource and/or resource series is not suitable, or {@code null}.
     */
    @UML(identifier="userDeterminedLimitations", obligation=OPTIONAL, specification=ISO_19115)
    InternationalString getUserDeterminedLimitations();

    /**
     * Identification of and means of communicating with person(s) and organization(s) using the resource(s).
     * Returns an empty collection if none.
     *
<<<<<<< HEAD
     * <div class="warning"><b>Upcoming API change — generalization</b><br>
     * As of ISO 19115:2014, {@code ResponsibleParty} is replaced by the {@link Responsibility} parent interface.
     * This change may be applied in GeoAPI 4.0.
     * </div>
     *
     * @return Means of communicating with person(s) and organization(s) using the resource(s).
=======
     * @return means of communicating with person(s) and organization(s) using the resource(s).
>>>>>>> 9a8a3306
     */
    @UML(identifier="userContactInfo", obligation=MANDATORY, specification=ISO_19115, version=2003)
    Collection<? extends ResponsibleParty> getUserContactInfo();

    /**
     * Responses to the user-determined limitations.
     *
     * <div class="note"><b>Example:</b>
     * This has been fixed in version <var>x</var>.
     * </div>
     *
     * @return responses to the user-determined limitations.
     *
     * @since 3.1
     */
    @UML(identifier="response", obligation=OPTIONAL, specification=ISO_19115)
    Collection<? extends InternationalString> getResponses();

    /**
     * Publications that describe usage of data.
     *
     * @return publications that describe usage of data.
     *
     * @since 3.1
     */
    @UML(identifier="additionalDocumentation", obligation=OPTIONAL, specification=ISO_19115)
    Collection<? extends Citation> getAdditionalDocumentation();

    /**
     * Citations of a description of known issues associated with the resource
     * along with proposed solutions if available.
     *
     * @return citations of a description of known issues associated with the resource.
     *
     * @since 3.1
     */
    @UML(identifier="identifiedIssues", obligation=OPTIONAL, specification=ISO_19115)
    Collection<? extends Citation> getIdentifiedIssues();
}<|MERGE_RESOLUTION|>--- conflicted
+++ resolved
@@ -88,16 +88,12 @@
      * Identification of and means of communicating with person(s) and organization(s) using the resource(s).
      * Returns an empty collection if none.
      *
-<<<<<<< HEAD
      * <div class="warning"><b>Upcoming API change — generalization</b><br>
      * As of ISO 19115:2014, {@code ResponsibleParty} is replaced by the {@link Responsibility} parent interface.
      * This change may be applied in GeoAPI 4.0.
      * </div>
      *
-     * @return Means of communicating with person(s) and organization(s) using the resource(s).
-=======
      * @return means of communicating with person(s) and organization(s) using the resource(s).
->>>>>>> 9a8a3306
      */
     @UML(identifier="userContactInfo", obligation=MANDATORY, specification=ISO_19115, version=2003)
     Collection<? extends ResponsibleParty> getUserContactInfo();
