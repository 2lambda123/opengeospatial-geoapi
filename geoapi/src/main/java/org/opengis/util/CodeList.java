--- conflicted
+++ resolved
@@ -195,7 +195,6 @@
     }
 
     /**
-<<<<<<< HEAD
      * Returns the code of the given type that matches the given criterion, or returns a new one
      * if none match it. More specifically, this methods returns the first element (in declaration
      * order) of the given class where <code>filter.{@linkplain Filter#accept accept}(code)</code>
@@ -221,11 +220,8 @@
     }
 
     /**
-     * Returns the code of the given type that matches the given criterion, or potentially a new code if there is no match.
-=======
      * Returns the code of the given type that matches the given criterion,
      * or optionally creates a new code if there is no match.
->>>>>>> e492a872
      * More specifically, this methods returns the first element (in declaration order) of the given
      * class where <code>filter.{@linkplain Predicate#test test}(code)</code> returns {@code true}.
      * If no such element is found, then there is a choice:
@@ -299,21 +295,7 @@
             try {
                 final Constructor<T> constructor = codeType.getDeclaredConstructor(CONSTRUCTOR_PARAMETERS);
                 if (!Modifier.isPublic(constructor.getModifiers())) {
-<<<<<<< HEAD
-                    final Package pkg = codeType.getPackage();
-                    if (pkg != null && pkg.getName().startsWith("org.opengis.")) {
-                        AccessController.doPrivileged(new PrivilegedAction<Void>() {
-                            @Override public Void run() {
-                               constructor.setAccessible(true);
-                               return null;
-                            }
-                        });
-                    } else {
-                        constructor.setAccessible(true);
-                    }
-=======
                     constructor.setAccessible(true);
->>>>>>> e492a872
                 }
                 return constructor.newInstance(nameIfNew);
             } catch (ReflectiveOperationException exception) {
