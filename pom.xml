<?xml version="1.0" encoding="UTF-8"?>
<!-- ====================================================
         Maven 2 project configuration file
         http://maven.apache.org/maven2/
     ==================================================== -->

<project xmlns="http://maven.apache.org/POM/4.0.0"
         xmlns:xsi="http://www.w3.org/2001/XMLSchema-instance"
         xsi:schemaLocation="http://maven.apache.org/POM/4.0.0
                             http://maven.apache.org/xsd/maven-4.0.0.xsd">
  <modelVersion>4.0.0</modelVersion>

  <prerequisites>
    <maven>3.0.2</maven>
  </prerequisites>



  <!-- ====================================================
           Project description (including license)
       ==================================================== -->
  <groupId>org.opengis</groupId>
  <artifactId>geoapi-parent</artifactId>
  <packaging>pom</packaging>
  <version>4.0-SNAPSHOT</version>
  <name>GeoAPI</name>
  <url>http://www.geoapi.org/</url>
  <description>
    The development community in building GIS solutions is sustaining an enormous
    level of effort. The GeoAPI project aims to reduce duplication and increase
    interoperability by providing neutral, interface-only APIs derived from OGC/ISO
    Standards.
  </description>

  <organization>
    <name>Open Geospatial Consortium</name>
    <url>http://www.opengeospatial.org/</url>
  </organization>
  <inceptionYear>1994</inceptionYear>

  <licenses>
    <license>
      <name>OGC copyright</name>
      <url>https://raw.githubusercontent.com/opengeospatial/geoapi/master/LICENSE.txt</url>
      <distribution>repo</distribution>
    </license>
  </licenses>



  <!-- ====================================================
           Profiles and properties

           If the Proj.4 native library is installed on the
           local machine, then GeoAPI can be built as below:

           mvn install -DskipNativeLibraryTests=false
       ==================================================== -->
  <properties>
    <project.build.sourceEncoding>UTF-8</project.build.sourceEncoding>
    <website.encoding>UTF-8</website.encoding>
    <skipNativeLibraryTests>true</skipNativeLibraryTests>
  </properties>

  <!--
    The default configuration is used for snapshot deployments,  in order to test GeoAPI
    experimental features in an open source implementation. The "sign-artifacts" profile
    shall be activated for all final releases by OGC staff.
  -->
  <profiles>
    <profile>
      <id>sign-artifacts</id>
      <activation>
        <property>
          <name>performRelease</name>
          <value>true</value>
        </property>
      </activation>
      <build>
        <plugins>
          <plugin>
            <groupId>org.apache.maven.plugins</groupId>
            <artifactId>maven-gpg-plugin</artifactId>
            <executions>
              <execution>
                <id>sign-artifacts</id>
                <goals>
                  <goal>sign</goal>
                </goals>
              </execution>
            </executions>
          </plugin>
        </plugins>
      </build>
      <distributionManagement>
        <repository>
          <id>sonatype-nexus-staging</id>
          <name>Open Source Geospatial Foundation</name>
          <url>https://oss.sonatype.org/service/local/staging/deploy/maven2/</url>
        </repository>
      </distributionManagement>
    </profile>
  </profiles>



  <!-- ====================================================
           Issue managements and mailing lists
       ==================================================== -->
  <scm>
    <connection>scm:git:https://github.com/opengeospatial/geoapi</connection>
    <url>https://github.com/opengeospatial/geoapi</url>
  </scm>

  <ciManagement>
    <system>jenkins</system>
    <url>http://jenkins.geotoolkit.org/job/GeoAPI/</url>
  </ciManagement>

  <issueManagement>
    <system>JIRA</system>
    <url>https://osgeo-org.atlassian.net/projects/GEO/issues</url>
  </issueManagement>

  <mailingLists>
    <mailingList>
      <name>GeoAPI development (public)</name>
      <subscribe>http://lists.sourceforge.net/lists/listinfo/geoapi-devel</subscribe>
      <unsubscribe>http://lists.sourceforge.net/lists/listinfo/geoapi-devel</unsubscribe>
      <post>geoapi-devel@lists.sourceforge.net</post>
      <archive>http://sourceforge.net/mailarchive/forum.php?forum_name=geoapi-devel</archive>
    </mailingList>
    <mailingList>
      <name>GeoAPI Standard Working Group (OGC)</name>
      <subscribe>https://lists.opengeospatial.org/mailman/listinfo/geoapi-3.0.swg</subscribe>
      <unsubscribe>https://lists.opengeospatial.org/mailman/listinfo/geoapi-3.0.swg</unsubscribe>
      <post>geoapi-3.0.swg@lists.opengeospatial.org</post>
      <archive>https://lists.opengeospatial.org/mailman/private/geoapi-3.0.swg</archive>
    </mailingList>
  </mailingLists>



  <!-- ====================================================
           Developers and contributors
       ==================================================== -->
  <developers>
    <developer>
      <name>GeoAPI contributors</name>
      <organizationUrl>http://www.geoapi.org/</organizationUrl>
      <roles>
        <role>Java developers</role>
      </roles>
    </developer>
    <developer>
      <name>GeoAPI 3.0 Standard Working Group</name>
      <organization>Open Geospatial Consortium</organization>
      <organizationUrl>http://www.opengeospatial.org/</organizationUrl>
      <roles>
        <role>Specification editors</role>
      </roles>
    </developer>
  </developers>



  <!-- ====================================================
           External dependencies
       ==================================================== -->
  <dependencyManagement>
    <dependencies>
      <dependency>
        <groupId>javax.measure</groupId>
        <artifactId>unit-api</artifactId>
        <version>1.0.1-SNAPSHOT</version>
      </dependency>
      <dependency>
        <groupId>tec.units</groupId>
        <artifactId>unit-ri</artifactId>
        <version>1.0.4-SNAPSHOT</version>
        <scope>test</scope>
      </dependency>
      <dependency>
        <!-- The JUnit version number appears also in the Javadoc plugin configuration,
             in shell scripts, in Java code generating reports, and in NetBeans project
             configuration. If JUnit is updated, please search for the version number in
             the whole project. Search also for version number of the Hamcrest dependency. -->
        <groupId>junit</groupId>
        <artifactId>junit</artifactId>
        <version>4.12</version>
        <scope>test</scope>
      </dependency>
      <dependency>
        <!-- The vecmath dependency is used only by demo modules. -->
        <groupId>javax.vecmath</groupId>
        <artifactId>vecmath</artifactId>
        <version>1.5.2</version>
      </dependency>
    </dependencies>
  </dependencyManagement>

  <dependencies>
    <dependency>
      <groupId>javax.measure</groupId>
      <artifactId>unit-api</artifactId>
    </dependency>
    <dependency>
      <groupId>junit</groupId>
      <artifactId>junit</artifactId>
      <scope>test</scope>
    </dependency>
  </dependencies>



  <!-- ====================================================
           Build management
       ==================================================== -->
  <build>
    <pluginManagement>
      <plugins>
        <plugin>
          <groupId>org.apache.maven.plugins</groupId>
          <artifactId>maven-compiler-plugin</artifactId>
<<<<<<< HEAD
          <version>3.6.2-SNAPSHOT</version>
=======
          <version>3.6.2</version>
>>>>>>> 0b10acfb
        </plugin>
        <plugin>
          <groupId>org.apache.maven.plugins</groupId>
          <artifactId>maven-jar-plugin</artifactId>
          <version>3.0.2</version>
        </plugin>
        <plugin>
          <groupId>org.apache.maven.plugins</groupId>
          <artifactId>maven-surefire-plugin</artifactId>
          <version>2.20</version>
        </plugin>
        <plugin>
          <groupId>org.apache.maven.plugins</groupId>
          <artifactId>maven-antrun-plugin</artifactId>
          <version>1.8</version>
        </plugin>
        <plugin>
          <groupId>org.apache.maven.plugins</groupId>
          <artifactId>maven-source-plugin</artifactId>
          <version>3.0.1</version>
        </plugin>
        <plugin>
          <groupId>org.apache.maven.plugins</groupId>
          <artifactId>maven-gpg-plugin</artifactId>
          <version>1.6</version>
        </plugin>
        <plugin>
          <groupId>org.apache.maven.plugins</groupId>
          <artifactId>maven-deploy-plugin</artifactId>
          <version>2.8.2</version>
        </plugin>
        <plugin>
          <groupId>org.apache.maven.plugins</groupId>
          <artifactId>maven-site-plugin</artifactId>
          <version>3.6</version>
        </plugin>
        <plugin>
          <groupId>org.apache.felix</groupId>
          <artifactId>maven-bundle-plugin</artifactId>
          <version>3.3.0</version>
        </plugin>
        <plugin>
          <groupId>org.codehaus.mojo</groupId>
          <artifactId>build-helper-maven-plugin</artifactId>
          <version>3.0.0</version>
        </plugin>
      </plugins>
    </pluginManagement>



      <!-- ====================================================
               Compilation
           ==================================================== -->
    <plugins>
      <plugin>
        <groupId>org.apache.maven.plugins</groupId>
        <artifactId>maven-source-plugin</artifactId>
        <executions>
          <execution>
            <id>attach-sources</id>
            <goals>
              <goal>jar-no-fork</goal>
              <goal>test-jar-no-fork</goal>
            </goals>
          </execution>
        </executions>
      </plugin>

      <plugin>
        <groupId>org.apache.maven.plugins</groupId>
        <artifactId>maven-compiler-plugin</artifactId>
        <configuration>
          <source>9</source>
          <target>9</target>
          <debug>false</debug>          <!-- Whether to include debugging information.  -->
          <optimize>true</optimize>     <!-- Use the compiler's optimization methods.   -->
          <encoding>${project.build.sourceEncoding}</encoding>
          <useIncrementalCompilation>false</useIncrementalCompilation> <!-- https://issues.apache.org/jira/browse/MCOMPILER-209 -->
          <showWarnings>true</showWarnings>
          <showDeprecation>true</showDeprecation>
          <compilerArgs>
            <arg>-Xlint:all</arg>
          </compilerArgs>
        </configuration>
      </plugin>



    <!-- ====================================================
             Tests
         ==================================================== -->
      <plugin>
        <groupId>org.apache.maven.plugins</groupId>
        <artifactId>maven-surefire-plugin</artifactId>
        <configuration>
          <systemPropertyVariables>
            <maven.source.directory>${project.build.sourceDirectory}</maven.source.directory>
          </systemPropertyVariables>
        </configuration>
      </plugin>



      <!-- ====================================================
               JAR packaging (standard tools and OSGi)
           ==================================================== -->
      <plugin>
        <groupId>org.apache.maven.plugins</groupId>
        <artifactId>maven-jar-plugin</artifactId>
        <executions>
          <execution>
            <goals>
              <goal>test-jar</goal>
            </goals>
          </execution>
        </executions>
        <configuration>
          <archive>
            <manifest>
              <addClasspath>true</addClasspath>
              <addDefaultImplementationEntries>true</addDefaultImplementationEntries>
            </manifest>
            <manifestEntries>
              <Specification-Title>GeoAPI</Specification-Title>
              <Specification-Version>${project.version}</Specification-Version>
              <Specification-Vendor>${project.organization.name}</Specification-Vendor>
              <Implementation-Vendor>The GeoAPI project</Implementation-Vendor>
              <Implementation-URL>http://www.geoapi.org</Implementation-URL>
            </manifestEntries>
          </archive>
        </configuration>
      </plugin>

      <plugin>
        <groupId>org.apache.felix</groupId>
        <artifactId>maven-bundle-plugin</artifactId>
        <extensions>true</extensions>
        <configuration>
          <instructions>
            <Bundle-Name>${project.groupId}.${project.artifactId}</Bundle-Name>
            <Bundle-DocURL>http://www.geoapi.org</Bundle-DocURL>
            <Specification-Title>GeoAPI</Specification-Title>
            <Specification-Version>${project.version}</Specification-Version>
            <Specification-Vendor>${project.organization.name}</Specification-Vendor>
            <Implementation-Vendor>The GeoAPI project</Implementation-Vendor>
            <Implementation-URL>http://www.geoapi.org</Implementation-URL>
          </instructions>
        </configuration>
      </plugin>


      <!-- =======================================================
               Remove previous snapshots from local repository
           ======================================================= -->
      <plugin>
        <groupId>org.codehaus.mojo</groupId>
        <artifactId>build-helper-maven-plugin</artifactId>
        <executions>
          <execution>
            <id>remove-old-artifacts</id>
            <goals>
              <goal>remove-project-artifact</goal>
            </goals>
            <configuration>
              <removeAll>false</removeAll> <!-- Remove only snapshots of this project version. -->
            </configuration>
          </execution>
        </executions>
      </plugin>



      <!-- ====================================================
               Web site generation
           ==================================================== -->
      <plugin>
        <groupId>org.apache.maven.plugins</groupId>
        <artifactId>maven-site-plugin</artifactId>
        <configuration>
          <locales>en</locales>
          <inputEncoding>${project.build.sourceEncoding}</inputEncoding>
          <outputEncoding>${website.encoding}</outputEncoding>
        </configuration>
      </plugin>
    </plugins>

    <!-- Following is for users who need to deploy using the ssh rather then the file protocol. -->
    <extensions>
      <extension>
        <groupId>org.apache.maven.wagon</groupId>
         <artifactId>wagon-ssh-external</artifactId>
         <version>2.10</version>
      </extension>
    </extensions>
  </build>



  <!-- ==============================================================
         Reports configuration.
       ============================================================== -->
  <reporting>
    <plugins>
      <plugin>
        <artifactId>maven-project-info-reports-plugin</artifactId>
        <version>2.9</version>
        <reportSets>
          <reportSet>
            <reports>
              <report>index</report>
              <report>summary</report>
              <report>modules</report>
              <report>license</report>
              <report>scm</report>
              <report>cim</report>
              <report>project-team</report>
              <report>mailing-list</report>
              <report>issue-tracking</report>
              <report>dependencies</report>
              <report>dependency-convergence</report>
              <report>dependency-management</report>
              <report>plugin-management</report>
            </reports>
          </reportSet>
        </reportSets>
      </plugin>



      <!-- ====================================================
               Javadoc generation
           ==================================================== -->
      <plugin>
        <artifactId>maven-javadoc-plugin</artifactId>
        <version>3.0.0-M1</version>
        <configuration>
          <encoding>${project.build.sourceEncoding}</encoding>
          <docencoding>${website.encoding}</docencoding>
          <charset>${website.encoding}</charset>
          <author>false</author>          <!-- Specifies whether or not the author text is included.              -->
          <version>false</version>        <!-- Includes or not the version text in the generated docs.            -->
          <source>1.7</source>            <!-- Same than the version number used for compilation.                 -->
          <noqualifier>all</noqualifier>  <!-- Omits qualifying package name from ahead of class names in output. -->
          <quiet>true</quiet>             <!-- Shuts off non-error and non-warning messages.                      -->
          <maxmemory>384M</maxmemory>     <!-- The maximum Java heap size to be used when launching the javadoc.  -->
          <locale>en</locale>             <!-- The locale that javadoc uses when generating documentation.        -->
          <keywords>true</keywords>       <!-- Adds HTML meta keyword tags to the generated file for each class.  -->
          <breakiterator>true</breakiterator>
          <stylesheetfile>geoapi/src/main/javadoc/stylesheet.css</stylesheetfile>

          <!-- Do not add the "API" word in document title, because it is already included in the "GeoAPI name. -->
          <doctitle>${project.name} ${project.version}</doctitle>
          <windowtitle>${project.name} ${project.version}</windowtitle>

          <!-- Doclet for special processing of CSS files. -->
          <doclet>org.opengis.tools.doclet.Doclet</doclet>
          <docletArtifact>
            <groupId>org.opengis</groupId>
            <artifactId>tools</artifactId>
            <version>${project.version}</version>
          </docletArtifact>

          <!-- Custom taglets implemented in Java. -->
          <taglets>
            <taglet><tagletClass>org.opengis.tools.taglet.Departure</tagletClass></taglet>
          </taglets>
          <tagletArtifact>
            <groupId>org.opengis</groupId>
            <artifactId>tools</artifactId>
            <version>${project.version}</version>
          </tagletArtifact>

          <!-- Enables the Javadoc tool to interpret a simple, one-argument
               custom block tag tagname in doc comments. Note: <placement/>
               should be a combination of the "Xaoptcmf" letters. -->
          <tags>
            <tag><placement>X</placement>    <name>category</name>  <head>Category:</head></tag>
            <tag><placement>tfmc</placement> <name>condition</name> <head>Condition:</head></tag>
            <tag><placement>tfmc</placement> <name>todo</name>      <head>TODO:</head></tag>
            <tag><placement>X</placement>    <name>issue</name>     <head>JIRA:</head></tag>
            <tag><placement>fm</placement>   <name>unitof</name>    <head>Unit:</head></tag>
          </tags>

          <!-- Creates links to existing javadoc-generated
               documentation of external referenced classes. -->
          <detectJavaApiLink>false</detectJavaApiLink>
          <links>
            <link>http://docs.oracle.com/javase/8/docs/api/</link>
            <link>http://docs.oracle.com/javaee/7/api/</link> <!-- For InternationalString link. -->
            <link>http://download.java.net/media/java3d/javadoc/1.5.2/</link>
            <link>http://download.java.net/media/jai/javadoc/1.1.3/jai-apidocs/</link>
            <link>http://junit.org/javadoc/latest/</link>
            <link>http://www.unidata.ucar.edu/software/thredds/current/netcdf-java/javadoc/</link> <!-- Used by example code. -->
            <link>http://www.geoapi.org/snapshot/javadoc/</link> <!-- For modules that depend on GeoAPI. -->
          </links>

          <!-- Separates packages on the overview page into the groups specified.
               Places the normative packages first, and the pending ones last. -->
          <groups>
            <group>
              <title>Feature and coverage</title>
              <packages>org.opengis.feature*:org.opengis.coverage*</packages>
            </group>
            <group>
              <title>Geometry and Topology</title>
              <packages>org.opengis.geometry*:org.opengis.topology*</packages>
            </group>
            <group>
              <title>Spatial Referencing by Coordinates</title>
              <packages>org.opengis.referencing*:org.opengis.temporal*:org.opengis.parameter*</packages>
            </group>
            <group>
              <title>Metadata</title>
              <packages>org.opengis.metadata*</packages>
            </group>
            <group>
              <title>Base package</title>
              <packages>org.opengis.util*:org.opengis.annotation*</packages>
            </group>

            <!-- Pending packages. -->
            <group>
              <title>Filter</title>
              <packages>org.opengis.filter*</packages>
            </group>
            <group>
              <title>Display and Styling</title>
              <packages>org.opengis.display*:org.opengis.style*:org.opengis.layer*:org.opengis.sld*</packages>
            </group>
            <group>
              <title>Observations and Measurements</title>
              <packages>org.opengis.observation*</packages>
            </group>
            <group>
              <title>Catalog Services</title>
              <packages>org.opengis.catalog*</packages>
            </group>

            <!-- Other packages. -->
            <group>
              <title>Conformance tests</title>
              <packages>org.opengis.test*</packages>
            </group>
            <group>
              <title>Tests runner and reports</title>
              <packages>org.opengis.test.runner*:org.opengis.test.report*</packages>
            </group>
            <group>
              <title>Wrappers to existing libraries</title>
              <packages>org.opengis.wrapper*:org.opengis.openoffice*</packages>
            </group>
            <group>
              <title>Examples in public domain</title>
              <packages>org.opengis.example*</packages>
            </group>
          </groups>
        </configuration>
      </plugin>



      <!-- ====================================================
               Reports configuration for the web site
           ==================================================== -->
      <plugin>
        <artifactId>maven-surefire-report-plugin</artifactId>
        <version>2.20</version>
      </plugin>



      <!-- ====================================================
               TODO tags
           ==================================================== -->
      <plugin>
        <groupId>org.codehaus.mojo</groupId>
        <artifactId>taglist-maven-plugin</artifactId>
        <version>2.4</version>
        <configuration>
          <tagListOptions>
            <tagClasses>
              <tagClass>
                <displayName>TODO</displayName>
                <tags>
                  <tag>
                    <matchString>@todo</matchString>
                    <matchType>ignoreCase</matchType>
                  </tag>
                </tags>
              </tagClass>
            </tagClasses>
          </tagListOptions>
        </configuration>
      </plugin>
    </plugins>
  </reporting>



  <!-- ====================================================
           Temporary repositoy for Maven plugin snapshots
       ==================================================== -->
  <pluginRepositories>
    <pluginRepository>
      <id>apache.snapshots</id>
      <name>Apache Snapshot Repository</name>
      <url>http://repository.apache.org/snapshots</url>
      <releases>
        <enabled>false</enabled>
      </releases>
    </pluginRepository>
  </pluginRepositories>



  <!-- ====================================================
           Deployment to public servers
       ==================================================== -->
  <distributionManagement>
    <repository>
      <id>geotoolkit</id> <!-- For snapshots only -->
      <name>GeoToolkit repository</name>
      <url>file:///var/www/maven.geotoolkit.org</url>
    </repository>
    <site>
      <id>geoapi</id>
      <name>GeoAPI web site</name>
      <url>file:///var/www/www.geoapi.org</url>
    </site>
  </distributionManagement>



  <!-- ====================================================
           All GeoAPI modules included in the build
       ==================================================== -->
  <modules>
    <module>geoapi</module>
    <module>geoapi-conformance</module>
    <module>geoapi-pending</module>
    <module>geoapi-examples</module>
    <module>geoapi-proj4</module>
    <module>geoapi-netcdf</module>
    <module>geoapi-openoffice</module>
    <module>tools</module>
  </modules>
</project><|MERGE_RESOLUTION|>--- conflicted
+++ resolved
@@ -222,11 +222,7 @@
         <plugin>
           <groupId>org.apache.maven.plugins</groupId>
           <artifactId>maven-compiler-plugin</artifactId>
-<<<<<<< HEAD
-          <version>3.6.2-SNAPSHOT</version>
-=======
           <version>3.6.2</version>
->>>>>>> 0b10acfb
         </plugin>
         <plugin>
           <groupId>org.apache.maven.plugins</groupId>
